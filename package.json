{
	"name": "@vscode/vscode-perf-bot",
	"description": "Allows to run performance tests with Slack bot messages for VS Code.",
	"main": "out/index",
	"bin": {
		"vscode-perf-bot": "bin/vscode-perf-bot"
	},
	"scripts": {
		"build": "tsc -p ./",
		"compile": "tsc -p ./",
		"prepare": "npm run build"
	},
	"dependencies": {
<<<<<<< HEAD
		"@octokit/rest": "21.0.1",
		"@slack/web-api": "7.3.1",
		"chalk": "5.x",
		"commander": "12.1.0"
	},
	"devDependencies": {
		"@types/node": "20.x"
=======
		"@octokit/rest": "19.0.7",
		"@slack/web-api": "6.8.0",
		"chalk": "4.x",
		"commander": "9.4.0"
	},
	"devDependencies": {
		"@types/node": "18.x"
>>>>>>> ddcc915a
	}
}<|MERGE_RESOLUTION|>--- conflicted
+++ resolved
@@ -11,15 +11,6 @@
 		"prepare": "npm run build"
 	},
 	"dependencies": {
-<<<<<<< HEAD
-		"@octokit/rest": "21.0.1",
-		"@slack/web-api": "7.3.1",
-		"chalk": "5.x",
-		"commander": "12.1.0"
-	},
-	"devDependencies": {
-		"@types/node": "20.x"
-=======
 		"@octokit/rest": "19.0.7",
 		"@slack/web-api": "6.8.0",
 		"chalk": "4.x",
@@ -27,6 +18,5 @@
 	},
 	"devDependencies": {
 		"@types/node": "18.x"
->>>>>>> ddcc915a
 	}
 }