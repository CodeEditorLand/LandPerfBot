{
<<<<<<< HEAD
	"name": "@vscode/vscode-perf-bot",
	"description": "Allows to run performance tests with Slack bot messages for VS Code.",
	"main": "out/index",
	"bin": {
		"vscode-perf-bot": "bin/vscode-perf-bot"
	},
	"scripts": {
		"build": "tsc -p ./",
		"compile": "tsc -p ./",
		"prepare": "npm run build"
	},
	"dependencies": {
		"@octokit/rest": "20.1.1",
		"@slack/web-api": "7.0.4",
		"chalk": "5.x",
		"commander": "12.1.0"
	},
	"devDependencies": {
		"@types/node": "20.x"
	}
=======
    "name": "@vscode/vscode-perf-bot",
    "version": "0.2.7",
    "description": "Allows to run performance tests with Slack bot messages for VS Code.",
    "repository": {
        "type": "git",
        "url": "https://github.com/Microsoft/vscode-perf-bot"
    },
    "homepage": "https://github.com/Microsoft/vscode-perf-bot",
    "keywords": [
        "vscode"
    ],
    "license": "MIT",
    "author": {
        "name": "Microsoft Corporation"
    },
    "main": "out/index",
    "bin": {
        "vscode-perf-bot": "bin/vscode-perf-bot"
    },
    "scripts": {
        "compile": "tsc -p ./",
        "build": "tsc -p ./",
        "watch": "tsc -watch -p ./",
        "prepare": "npm run build"
    },
    "engines": {
        "node": ">= 16"
    },
    "dependencies": {
        "@octokit/rest": "^19.0.7",
        "@slack/web-api": "^6.8.0",
        "chalk": "^4.x",
        "commander": "^9.4.0"
    },
    "devDependencies": {
        "@types/node": "18.x",
        "typescript": "5.4.x"
    }
>>>>>>> f4090045
}<|MERGE_RESOLUTION|>--- conflicted
+++ resolved
@@ -1,26 +1,4 @@
 {
-<<<<<<< HEAD
-	"name": "@vscode/vscode-perf-bot",
-	"description": "Allows to run performance tests with Slack bot messages for VS Code.",
-	"main": "out/index",
-	"bin": {
-		"vscode-perf-bot": "bin/vscode-perf-bot"
-	},
-	"scripts": {
-		"build": "tsc -p ./",
-		"compile": "tsc -p ./",
-		"prepare": "npm run build"
-	},
-	"dependencies": {
-		"@octokit/rest": "20.1.1",
-		"@slack/web-api": "7.0.4",
-		"chalk": "5.x",
-		"commander": "12.1.0"
-	},
-	"devDependencies": {
-		"@types/node": "20.x"
-	}
-=======
     "name": "@vscode/vscode-perf-bot",
     "version": "0.2.7",
     "description": "Allows to run performance tests with Slack bot messages for VS Code.",
@@ -59,5 +37,4 @@
         "@types/node": "18.x",
         "typescript": "5.4.x"
     }
->>>>>>> f4090045
 }