{
<<<<<<< HEAD
	"bin": {
		"vscode-perf-bot": "bin/vscode-perf-bot"
	},
	"dependencies": {
		"@octokit/rest": "^19.0.7",
		"@slack/web-api": "^6.8.0",
		"chalk": "^4.x",
		"commander": "^9.4.0"
	},
	"description": "Allows to run performance tests with Slack bot messages for VS Code.",
	"devDependencies": {
		"@types/node": "18.x"
	},
	"main": "out/index",
	"name": "@vscode/vscode-perf-bot",
=======
	"name": "@vscode/vscode-perf-bot",
	"description": "Allows to run performance tests with Slack bot messages for VS Code.",
	"main": "out/index",
	"bin": {
		"vscode-perf-bot": "bin/vscode-perf-bot"
	},
>>>>>>> ad79f2bc
	"scripts": {
		"build": "tsc -p ./",
		"compile": "tsc -p ./",
		"prepare": "npm run build"
<<<<<<< HEAD
=======
	},
	"dependencies": {
		"@octokit/rest": "21.0.1",
		"@slack/web-api": "7.3.1",
		"chalk": "5.x",
		"commander": "12.1.0"
	},
	"devDependencies": {
		"@types/node": "20.x"
>>>>>>> ad79f2bc
	}
}<|MERGE_RESOLUTION|>--- conflicted
+++ resolved
@@ -1,34 +1,14 @@
 {
-<<<<<<< HEAD
-	"bin": {
-		"vscode-perf-bot": "bin/vscode-perf-bot"
-	},
-	"dependencies": {
-		"@octokit/rest": "^19.0.7",
-		"@slack/web-api": "^6.8.0",
-		"chalk": "^4.x",
-		"commander": "^9.4.0"
-	},
-	"description": "Allows to run performance tests with Slack bot messages for VS Code.",
-	"devDependencies": {
-		"@types/node": "18.x"
-	},
-	"main": "out/index",
-	"name": "@vscode/vscode-perf-bot",
-=======
 	"name": "@vscode/vscode-perf-bot",
 	"description": "Allows to run performance tests with Slack bot messages for VS Code.",
 	"main": "out/index",
 	"bin": {
 		"vscode-perf-bot": "bin/vscode-perf-bot"
 	},
->>>>>>> ad79f2bc
 	"scripts": {
 		"build": "tsc -p ./",
 		"compile": "tsc -p ./",
 		"prepare": "npm run build"
-<<<<<<< HEAD
-=======
 	},
 	"dependencies": {
 		"@octokit/rest": "21.0.1",
@@ -38,6 +18,5 @@
 	},
 	"devDependencies": {
 		"@types/node": "20.x"
->>>>>>> ad79f2bc
 	}
 }