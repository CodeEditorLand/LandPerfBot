{
	"name": "@vscode/vscode-perf-bot",
	"version": "0.0.1",
	"private": false,
	"description": "Allows to run performance tests with Slack bot messages for VS Code.",
<<<<<<< HEAD
	"homepage": "https://github.com/CodeEditorLand/Foundation#readme",
	"bugs": {
		"url": "https://github.com/CodeEditorLand/Foundation/issues"
	},
	"repository": {
		"type": "git",
		"url": "git+https://github.com/CodeEditorLand/Foundation.git"
	},
	"license": "SEE LICENSE IN LICENSE",
	"author": {
		"name": "Playform",
		"email": "Hello@Playform.Cloud",
		"url": "https://playform.cloud"
=======
	"keywords": [
		"land"
	],
	"homepage": "HTTPS://GitHub.Com/CodeEditorLand/LandPerfBot#readme",
	"bugs": {
		"url": "HTTPS://GitHub.Com/CodeEditorLand/LandPerfBot/issues"
	},
	"repository": {
		"type": "git",
		"url": "git+HTTPS://github.com/CodeEditorLand/LandPerfBot.git"
	},
	"license": "SEE LICENSE IN LICENSE",
	"author": {
		"name": "🌆 — Land —",
		"email": "Land@PlayForm.Cloud",
		"url": "HTTPS://Land.PlayForm.Cloud"
>>>>>>> a4ba787e
	},
	"type": "module",
	"main": "out/index",
	"bin": {
		"vscode-perf-bot": "bin/vscode-perf-bot"
	},
	"scripts": {
<<<<<<< HEAD
		"build": "tsc -p ./",
		"compile": "tsc -p ./",
		"prepare": "npm run build",
		"prepublishOnly": "TypeScriptESBuild 'Source/**/*.ts'",
		"watch": "tsc -watch -p ./"
	},
	"dependencies": {
		"@octokit/rest": "20.0.2",
		"@slack/web-api": "7.0.2",
=======
		"Document": "Document 'Source/**/*.ts'",
		"build": "tsc -p ./",
		"compile": "tsc -p ./",
		"prepare": "npm run build",
		"prepublishOnly": "Build 'Source/**/*.ts'"
	},
	"dependencies": {
		"@octokit/rest": "20.1.0",
		"@slack/web-api": "7.0.4",
>>>>>>> a4ba787e
		"chalk": "5.x",
		"commander": "12.0.0"
	},
	"devDependencies": {
<<<<<<< HEAD
		"@types/node": "20.x",
		"typescript": "5.4.x",
		"typescript-esbuild": "0.4.5"
=======
		"@playform/build": "0.0.7",
		"@playform/document": "0.0.6",
		"@types/node": "20.x"
>>>>>>> a4ba787e
	},
	"publishConfig": {
		"access": "public"
	}
}<|MERGE_RESOLUTION|>--- conflicted
+++ resolved
@@ -3,21 +3,6 @@
 	"version": "0.0.1",
 	"private": false,
 	"description": "Allows to run performance tests with Slack bot messages for VS Code.",
-<<<<<<< HEAD
-	"homepage": "https://github.com/CodeEditorLand/Foundation#readme",
-	"bugs": {
-		"url": "https://github.com/CodeEditorLand/Foundation/issues"
-	},
-	"repository": {
-		"type": "git",
-		"url": "git+https://github.com/CodeEditorLand/Foundation.git"
-	},
-	"license": "SEE LICENSE IN LICENSE",
-	"author": {
-		"name": "Playform",
-		"email": "Hello@Playform.Cloud",
-		"url": "https://playform.cloud"
-=======
 	"keywords": [
 		"land"
 	],
@@ -34,7 +19,6 @@
 		"name": "🌆 — Land —",
 		"email": "Land@PlayForm.Cloud",
 		"url": "HTTPS://Land.PlayForm.Cloud"
->>>>>>> a4ba787e
 	},
 	"type": "module",
 	"main": "out/index",
@@ -42,17 +26,6 @@
 		"vscode-perf-bot": "bin/vscode-perf-bot"
 	},
 	"scripts": {
-<<<<<<< HEAD
-		"build": "tsc -p ./",
-		"compile": "tsc -p ./",
-		"prepare": "npm run build",
-		"prepublishOnly": "TypeScriptESBuild 'Source/**/*.ts'",
-		"watch": "tsc -watch -p ./"
-	},
-	"dependencies": {
-		"@octokit/rest": "20.0.2",
-		"@slack/web-api": "7.0.2",
-=======
 		"Document": "Document 'Source/**/*.ts'",
 		"build": "tsc -p ./",
 		"compile": "tsc -p ./",
@@ -62,20 +35,13 @@
 	"dependencies": {
 		"@octokit/rest": "20.1.0",
 		"@slack/web-api": "7.0.4",
->>>>>>> a4ba787e
 		"chalk": "5.x",
 		"commander": "12.0.0"
 	},
 	"devDependencies": {
-<<<<<<< HEAD
-		"@types/node": "20.x",
-		"typescript": "5.4.x",
-		"typescript-esbuild": "0.4.5"
-=======
 		"@playform/build": "0.0.7",
 		"@playform/document": "0.0.6",
 		"@types/node": "20.x"
->>>>>>> a4ba787e
 	},
 	"publishConfig": {
 		"access": "public"
