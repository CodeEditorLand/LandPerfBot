{
	"name": "@vscode/vscode-perf-bot",
	"description": "Allows to run performance tests with Slack bot messages for VS Code.",
	"main": "out/index",
	"bin": {
		"vscode-perf-bot": "bin/vscode-perf-bot"
	},
	"scripts": {
		"build": "tsc -p ./",
		"compile": "tsc -p ./",
		"prepare": "npm run build"
	},
	"dependencies": {
<<<<<<< HEAD
		"@octokit/rest": "^21.0.0",
		"@slack/web-api": "^7.2.0",
		"chalk": "^5.x",
		"commander": "^12.1.0"
=======
		"@octokit/rest": "20.1.1",
		"@slack/web-api": "7.2.0",
		"chalk": "5.x",
		"commander": "12.1.0"
>>>>>>> 5cdec5dc
	},
	"devDependencies": {
		"@types/node": "20.x"
	}
}<|MERGE_RESOLUTION|>--- conflicted
+++ resolved
@@ -11,17 +11,10 @@
 		"prepare": "npm run build"
 	},
 	"dependencies": {
-<<<<<<< HEAD
-		"@octokit/rest": "^21.0.0",
-		"@slack/web-api": "^7.2.0",
-		"chalk": "^5.x",
-		"commander": "^12.1.0"
-=======
 		"@octokit/rest": "20.1.1",
 		"@slack/web-api": "7.2.0",
 		"chalk": "5.x",
 		"commander": "12.1.0"
->>>>>>> 5cdec5dc
 	},
 	"devDependencies": {
 		"@types/node": "20.x"
