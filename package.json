{
<<<<<<< HEAD
	"name": "@vscode/vscode-perf-bot",
	"description": "Allows to run performance tests with Slack bot messages for VS Code.",
	"main": "out/index",
	"bin": {
		"vscode-perf-bot": "bin/vscode-perf-bot"
	},
	"scripts": {
		"build": "tsc -p ./",
		"compile": "tsc -p ./",
		"prepare": "npm run build"
	},
=======
	"bin": {
		"vscode-perf-bot": "bin/vscode-perf-bot"
	},
>>>>>>> 62f61891
	"dependencies": {
		"@octokit/rest": "^19.0.7",
		"@slack/web-api": "^6.8.0",
		"chalk": "^4.x",
		"commander": "^9.4.0"
	},
<<<<<<< HEAD
	"devDependencies": {
		"@types/node": "18.x"
=======
	"description": "Allows to run performance tests with Slack bot messages for VS Code.",
	"devDependencies": {
		"@types/node": "18.x"
	},
	"main": "out/index",
	"name": "@vscode/vscode-perf-bot",
	"scripts": {
		"build": "tsc -p ./",
		"compile": "tsc -p ./",
		"prepare": "npm run build"
>>>>>>> 62f61891
	}
}<|MERGE_RESOLUTION|>--- conflicted
+++ resolved
@@ -1,31 +1,13 @@
 {
-<<<<<<< HEAD
-	"name": "@vscode/vscode-perf-bot",
-	"description": "Allows to run performance tests with Slack bot messages for VS Code.",
-	"main": "out/index",
 	"bin": {
 		"vscode-perf-bot": "bin/vscode-perf-bot"
 	},
-	"scripts": {
-		"build": "tsc -p ./",
-		"compile": "tsc -p ./",
-		"prepare": "npm run build"
-	},
-=======
-	"bin": {
-		"vscode-perf-bot": "bin/vscode-perf-bot"
-	},
->>>>>>> 62f61891
 	"dependencies": {
 		"@octokit/rest": "^19.0.7",
 		"@slack/web-api": "^6.8.0",
 		"chalk": "^4.x",
 		"commander": "^9.4.0"
 	},
-<<<<<<< HEAD
-	"devDependencies": {
-		"@types/node": "18.x"
-=======
 	"description": "Allows to run performance tests with Slack bot messages for VS Code.",
 	"devDependencies": {
 		"@types/node": "18.x"
@@ -36,6 +18,5 @@
 		"build": "tsc -p ./",
 		"compile": "tsc -p ./",
 		"prepare": "npm run build"
->>>>>>> 62f61891
 	}
 }